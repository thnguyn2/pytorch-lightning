# Copyright The PyTorch Lightning team.
#
# Licensed under the Apache License, Version 2.0 (the "License");
# you may not use this file except in compliance with the License.
# You may obtain a copy of the License at
#
#     http://www.apache.org/licenses/LICENSE-2.0
#
# Unless required by applicable law or agreed to in writing, software
# distributed under the License is distributed on an "AS IS" BASIS,
# WITHOUT WARRANTIES OR CONDITIONS OF ANY KIND, either express or implied.
# See the License for the specific language governing permissions and
# limitations under the License.
import inspect
import os
from abc import ABC
from argparse import ArgumentParser, Namespace
from typing import cast, List, Optional, Type, TypeVar, Union

import torch
from torch.optim import Optimizer

from pytorch_lightning.accelerators import Accelerator
from pytorch_lightning.callbacks import EarlyStopping, ModelCheckpoint, ProgressBarBase
from pytorch_lightning.callbacks.base import Callback
from pytorch_lightning.callbacks.prediction_writer import BasePredictionWriter
from pytorch_lightning.core.lightning import LightningModule
from pytorch_lightning.core.optimizer import LightningOptimizer
from pytorch_lightning.loggers import LightningLoggerBase
from pytorch_lightning.loggers.tensorboard import TensorBoardLogger
from pytorch_lightning.plugins import ParallelPlugin, PrecisionPlugin, TrainingTypePlugin
from pytorch_lightning.trainer.connectors.accelerator_connector import AcceleratorConnector
from pytorch_lightning.trainer.connectors.checkpoint_connector import CheckpointConnector
from pytorch_lightning.trainer.connectors.logger_connector import LoggerConnector
from pytorch_lightning.trainer.states import RunningStage, TrainerState, TrainerStatus
from pytorch_lightning.trainer.training_loop import TrainLoop
from pytorch_lightning.utilities import DeviceType, DistributedType, rank_zero_deprecation, rank_zero_warn
from pytorch_lightning.utilities.argparse import (
    add_argparse_args,
    from_argparse_args,
    parse_argparser,
    parse_env_variables,
)
from pytorch_lightning.utilities.cloud_io import get_filesystem
from pytorch_lightning.utilities.model_helpers import is_overridden


class TrainerProperties(ABC):

    _default_root_dir: str
    _lightning_optimizers = None
    _progress_bar_callback: ProgressBarBase
    _weights_save_path: str

    accelerator_connector: AcceleratorConnector
    callbacks: List[Callback]
    checkpoint_connector: CheckpointConnector
    limit_val_batches: int
    logger: LightningLoggerBase
    logger_connector: LoggerConnector
    state: TrainerState
    train_loop: TrainLoop
    """
    Accelerator properties
    """

    @property
    def accelerator(self) -> Accelerator:
        return self.accelerator_connector.accelerator

    @property
    def distributed_backend(self) -> Optional[str]:
        # for backward compatibility
        return self.accelerator_connector.distributed_backend

    @property
    def training_type_plugin(self) -> TrainingTypePlugin:
        return self.accelerator.training_type_plugin

    @property
    def precision_plugin(self) -> PrecisionPlugin:
        return self.accelerator.precision_plugin

    @property
    def global_rank(self) -> int:
        return self.accelerator.training_type_plugin.global_rank

    @property
    def local_rank(self) -> int:
        # some training types define a local rank
        return getattr(self.accelerator.training_type_plugin, "local_rank", 0)

    @property
    def node_rank(self) -> int:
        # some training types define a local rank
        return getattr(self.accelerator.training_type_plugin, "node_rank", 0)

    @property
    def world_size(self) -> int:
        # some training types define a world size
        return getattr(self.accelerator.training_type_plugin, "world_size", 1)

    @property
    def should_rank_save_checkpoint(self) -> bool:
        return self.accelerator.training_type_plugin.should_rank_save_checkpoint

    @property
    def _distrib_type(self) -> DistributedType:
        return self.accelerator_connector._distrib_type

    @property
    def _device_type(self) -> DeviceType:
        return self.accelerator_connector._device_type

    @property
    def num_nodes(self) -> int:
        return self.accelerator_connector.num_nodes

    @property
    def num_processes(self) -> int:
        return self.accelerator_connector.num_processes

    @property
    def root_gpu(self) -> Optional[int]:
        return self.accelerator_connector.root_gpu

    @property
    def tpu_cores(self) -> int:
        return self.accelerator_connector.tpu_cores

    @property
    def num_gpus(self) -> int:
        return self.accelerator_connector.num_gpus

    @property
    def data_parallel_device_ids(self) -> Optional[List[int]]:
        return self.accelerator_connector.parallel_device_ids

    @property
<<<<<<< HEAD
    def log_dir(self) -> Optional[str]:
        rank_zero_deprecation(
            "Trainer.log_dir is deprecated since v1.4 and will be removed in v1.6."
            " Use Trainer.experiment_dir instead, which consistently points to `save_dir/name/version`"
            " for all built-in loggers."
        )
        if self.logger is None:
            dirpath = self.default_root_dir
        else:
            dirpath = getattr(self.logger, 'log_dir' if isinstance(self.logger, TensorBoardLogger) else 'save_dir')
=======
    def lightning_module(self) -> LightningModule:
        return self.accelerator.lightning_module
>>>>>>> 10839376

    @property
    def optimizers(self) -> Optional[List[Optimizer]]:
        return self.accelerator.optimizers

    @optimizers.setter
    def optimizers(self, new_optims: Optional[List[Optimizer]]) -> None:
        # Necessary to rewrap optimizers to lightning
        # They will be re-created when accessing
        # the `lightning_optimizers` trainer property
        self._lightning_optimizers = None

        self.accelerator.optimizers = new_optims

    @property
<<<<<<< HEAD
    def experiment_dir(self) -> Optional[str]:
        dirpath = self.logger.experiment_dir if self.logger is not None else self.default_root_dir
        if not getattr(self, "__experiment_dir_broadcasted", False):
            dirpath = self.accelerator.broadcast(dirpath)
            setattr(self, "__experiment_dir_broadcasted", True)
        return dirpath

    @property
    def use_amp(self) -> bool:
        return self.precision == 16
=======
    def lr_schedulers(self) -> Optional[list]:
        return self.accelerator.lr_schedulers

    @lr_schedulers.setter
    def lr_schedulers(self, new_schedulers: Optional[list]) -> None:
        self.accelerator.lr_schedulers = new_schedulers
>>>>>>> 10839376

    @property
    def optimizer_frequencies(self) -> list:
        return self.accelerator.optimizer_frequencies

    @optimizer_frequencies.setter
    def optimizer_frequencies(self, new_freqs: list) -> None:
        self.accelerator.optimizer_frequencies = new_freqs

    @property
    def amp_backend(self) -> Optional[str]:
        return self.accelerator.amp_backend

    @property
    def precision(self) -> Union[str, int]:
        return self.accelerator.precision

    @property
    def scaler(self):
        return self.accelerator.scaler

    @property
    def gpus(self) -> Optional[Union[List[int], str, int]]:
        return self.accelerator_connector.gpus

    @property
    def model(self) -> torch.nn.Module:
        """
        The LightningModule, but possibly wrapped into DataParallel or DistributedDataParallel.
        To access the pure LightningModule, use
        :meth:`~pytorch_lightning.trainer.trainer.Trainer.lightning_module` instead.
        """
        return self.accelerator.model

    @model.setter
    def model(self, model: torch.nn.Module) -> None:
        """
        Setter for the model, pass-through to accelerator and plugin where the model reference is stored.
        Used by the Tuner to reset the state of Trainer and Accelerator.

        Args:
            model: The LightningModule, possibly wrapped into DataParallel or DistributedDataParallel, depending
                on the backend.
        """
        self.accelerator.model = model

    """
    General properties
    """

    @property
    def log_dir(self) -> Optional[str]:
        if self.logger is None:
            dirpath = self.default_root_dir
        else:
            dirpath = getattr(self.logger, 'log_dir' if isinstance(self.logger, TensorBoardLogger) else 'save_dir')

        dirpath = self.accelerator.broadcast(dirpath)
        return dirpath

    @property
    def use_amp(self) -> bool:
        return self.precision == 16

    @property
    def is_global_zero(self) -> bool:
        return self.global_rank == 0

    @property
    def slurm_job_id(self) -> Optional[int]:
        job_id = os.environ.get('SLURM_JOB_ID')
        if job_id:
            try:
                job_id = int(job_id)
            except ValueError:
                job_id = None

        # in interactive mode, don't make logs use the same job id
        in_slurm_interactive_mode = os.environ.get('SLURM_JOB_NAME') == 'bash'
        if in_slurm_interactive_mode:
            job_id = None
        return job_id

    @property
    def lightning_optimizers(self) -> List[LightningOptimizer]:
        if self._lightning_optimizers is None:
            self.convert_to_lightning_optimizers()
        return self._lightning_optimizers

    @property
    def distributed_sampler_kwargs(self) -> Optional[dict]:
        if isinstance(self.training_type_plugin, ParallelPlugin):
            return self.training_type_plugin.distributed_sampler_kwargs

    @property
    def data_parallel(self) -> bool:
        return self._distrib_type in (
            DistributedType.DP, DistributedType.DDP, DistributedType.DDP_SPAWN, DistributedType.DDP2
        )

    @property
    def progress_bar_callback(self) -> Optional[ProgressBarBase]:
        return self._progress_bar_callback

    @property
    def progress_bar_dict(self) -> dict:
        """ Read-only for progress bar metrics. """
        ref_model = self.lightning_module
        ref_model = cast(LightningModule, ref_model)

        standard_metrics = ref_model.get_progress_bar_dict()
        logged_metrics = self.progress_bar_metrics
        duplicates = list(standard_metrics.keys() & logged_metrics.keys())
        if duplicates:
            rank_zero_warn(
                f"The progress bar already tracks a metric with the name(s) '{', '.join(duplicates)}' and"
                f" `self.log('{duplicates[0]}', ..., prog_bar=True)` will overwrite this value. "
                f" If this is undesired, change the name or override `get_progress_bar_dict()`"
                f" in `LightingModule`.", UserWarning
            )
        all_metrics = dict(**standard_metrics)
        all_metrics.update(**logged_metrics)
        return all_metrics

    @property
    def disable_validation(self) -> bool:
        """ Check if validation is disabled during training. """
        return not self.enable_validation

    @property
    def enable_validation(self) -> bool:
        """ Check if we should run validation during training. """
        model_ref = self.lightning_module
        val_loop_enabled = is_overridden('validation_step', model_ref) and self.limit_val_batches > 0
        return val_loop_enabled

    @property
    def default_root_dir(self) -> str:
        """
        The default location to save artifacts of loggers, checkpoints etc.
        It is used as a fallback if logger or checkpoint callback do not define specific save paths.
        """
        if get_filesystem(self._default_root_dir).protocol == "file":
            return os.path.normpath(self._default_root_dir)
        return self._default_root_dir

    @property
    def weights_save_path(self) -> str:
        """
        The default root location to save weights (checkpoints), e.g., when the
        :class:`~pytorch_lightning.callbacks.model_checkpoint.ModelCheckpoint` does not define a file path.
        """
        if get_filesystem(self._weights_save_path).protocol == "file":
            return os.path.normpath(self._weights_save_path)
        return self._weights_save_path

    @property
    def early_stopping_callback(self) -> Optional[EarlyStopping]:
        """
        The first :class:`~pytorch_lightning.callbacks.early_stopping.EarlyStopping`
        callback in the Trainer.callbacks list, or ``None`` if it doesn't exist.
        """
        callbacks = self.early_stopping_callbacks
        return callbacks[0] if len(callbacks) > 0 else None

    @property
    def early_stopping_callbacks(self) -> List[EarlyStopping]:
        """
        A list of all instances of :class:`~pytorch_lightning.callbacks.early_stopping.EarlyStopping`
        found in the Trainer.callbacks list.
        """
        return [c for c in self.callbacks if isinstance(c, EarlyStopping)]

    @property
    def prediction_writer_callbacks(self) -> List[BasePredictionWriter]:
        """
        A list of all instances of :class:`~pytorch_lightning.callbacks.prediction_writer.BasePredictionWriter`
        found in the Trainer.callbacks list.
        """
        return [cb for cb in self.callbacks if isinstance(cb, BasePredictionWriter)]

    @property
    def checkpoint_callback(self) -> Optional[ModelCheckpoint]:
        """
        The first :class:`~pytorch_lightning.callbacks.model_checkpoint.ModelCheckpoint`
        callback in the Trainer.callbacks list, or ``None`` if it doesn't exist.
        """
        callbacks = self.checkpoint_callbacks
        return callbacks[0] if len(callbacks) > 0 else None

    @property
    def checkpoint_callbacks(self) -> List[ModelCheckpoint]:
        """
        A list of all instances of :class:`~pytorch_lightning.callbacks.model_checkpoint.ModelCheckpoint`
        found in the Trainer.callbacks list.
        """
        return [c for c in self.callbacks if isinstance(c, ModelCheckpoint)]

    def save_checkpoint(self, filepath, weights_only: bool = False) -> None:
        self.checkpoint_connector.save_checkpoint(filepath, weights_only)

    """
    Parsing properties
    """

    @classmethod
    def default_attributes(cls) -> dict:
        init_signature = inspect.signature(cls)
        return {k: v.default for k, v in init_signature.parameters.items()}

    @classmethod
    def get_deprecated_arg_names(cls) -> List:
        """Returns a list with deprecated Trainer arguments."""
        depr_arg_names = []
        for name, val in cls.__dict__.items():
            if name.startswith('DEPRECATED') and isinstance(val, (tuple, list)):
                depr_arg_names.extend(val)
        return depr_arg_names

    @classmethod
    def from_argparse_args(cls: Type['_T'], args: Union[Namespace, ArgumentParser], **kwargs) -> '_T':
        return from_argparse_args(cls, args, **kwargs)

    @classmethod
    def parse_argparser(cls, arg_parser: Union[ArgumentParser, Namespace]) -> Namespace:
        return parse_argparser(cls, arg_parser)

    @classmethod
    def match_env_arguments(cls) -> Namespace:
        return parse_env_variables(cls)

    @classmethod
    def add_argparse_args(cls, parent_parser: ArgumentParser, **kwargs) -> ArgumentParser:
        return add_argparse_args(cls, parent_parser, **kwargs)

    """
    State properties
    """

    @property
    def interrupted(self) -> bool:
        return self.state.status == TrainerStatus.INTERRUPTED

    @property
    def training(self) -> bool:
        return self.state.stage == RunningStage.TRAINING

    @training.setter
    def training(self, val: bool) -> None:
        if val:
            self.state.stage = RunningStage.TRAINING
        elif self.training:
            self.state.stage = None

    @property
    def testing(self) -> bool:
        return self.state.stage == RunningStage.TESTING

    @testing.setter
    def testing(self, val: bool) -> None:
        if val:
            self.state.stage = RunningStage.TESTING
        elif self.testing:
            self.state.stage = None

    @property
    def predicting(self) -> bool:
        return self.state.stage == RunningStage.PREDICTING

    @predicting.setter
    def predicting(self, val: bool) -> None:
        if val:
            self.state.stage = RunningStage.PREDICTING
        elif self.predicting:
            self.state.stage = None

    @property
    def tuning(self) -> bool:
        return self.state.stage == RunningStage.TUNING

    @tuning.setter
    def tuning(self, val: bool) -> None:
        if val:
            self.state.stage = RunningStage.TUNING
        elif self.tuning:
            self.state.stage = None

    @property
    def validating(self) -> bool:
        return self.state.stage == RunningStage.VALIDATING

    @validating.setter
    def validating(self, val: bool) -> None:
        if val:
            self.state.stage = RunningStage.VALIDATING
        elif self.validating:
            self.state.stage = None

    @property
    def evaluating(self) -> bool:
        return self.state.stage and self.state.stage.evaluating

    @property
    def sanity_checking(self) -> bool:
        return self.state.stage == RunningStage.SANITY_CHECKING

    @sanity_checking.setter
    def sanity_checking(self, val: bool) -> None:
        if val:
            self.state.stage = RunningStage.SANITY_CHECKING
        elif self.sanity_checking:
            self.state.stage = None

    """
    Loop properties
    """

    @property
    def global_step(self) -> int:
        return self.train_loop.global_step

    @property
    def current_epoch(self) -> int:
        return self.train_loop.current_epoch

    @property
    def max_epochs(self) -> Optional[int]:
        return self.train_loop.max_epochs

    @property
    def min_epochs(self) -> Optional[int]:
        return self.train_loop.min_epochs

    @property
    def max_steps(self) -> Optional[int]:
        return self.train_loop.max_steps

    @property
    def min_steps(self) -> Optional[int]:
        return self.train_loop.min_steps

    """
    Logging properties
    """

    @property
    def callback_metrics(self) -> dict:
        return self.logger_connector.callback_metrics

    @callback_metrics.setter
    def callback_metrics(self, x: dict) -> None:
        self.logger_connector.callback_metrics = x

    @property
    def logged_metrics(self) -> dict:
        return self.logger_connector.logged_metrics

    @logged_metrics.setter
    def logged_metrics(self, x: dict) -> None:
        self.logger_connector.logged_metrics = x

    @property
    def progress_bar_metrics(self) -> dict:
        return self.logger_connector.progress_bar_metrics

    @progress_bar_metrics.setter
    def progress_bar_metrics(self, x: dict) -> None:
        self.logger_connector.progress_bar_metrics = x

    """
    Other
    """

    # TODO: refactor this so that it can be done in LightningOptimizer
    def __getstate__(self):
        # remove lightning_optimizers
        self._lightning_optimizers = None
        return self.__dict__

    def __setstate__(self, state):
        self.__dict__ = state


# Used to represent the concrete type TrainerProperties class methods are called on.
_T = TypeVar('_T', bound=TrainerProperties)<|MERGE_RESOLUTION|>--- conflicted
+++ resolved
@@ -137,7 +137,8 @@
         return self.accelerator_connector.parallel_device_ids
 
     @property
-<<<<<<< HEAD
+    def lightning_module(self) -> LightningModule:
+        return self.accelerator.lightning_module
     def log_dir(self) -> Optional[str]:
         rank_zero_deprecation(
             "Trainer.log_dir is deprecated since v1.4 and will be removed in v1.6."
@@ -148,10 +149,6 @@
             dirpath = self.default_root_dir
         else:
             dirpath = getattr(self.logger, 'log_dir' if isinstance(self.logger, TensorBoardLogger) else 'save_dir')
-=======
-    def lightning_module(self) -> LightningModule:
-        return self.accelerator.lightning_module
->>>>>>> 10839376
 
     @property
     def optimizers(self) -> Optional[List[Optimizer]]:
@@ -167,7 +164,8 @@
         self.accelerator.optimizers = new_optims
 
     @property
-<<<<<<< HEAD
+    def lr_schedulers(self) -> Optional[list]:
+        return self.accelerator.lr_schedulers
     def experiment_dir(self) -> Optional[str]:
         dirpath = self.logger.experiment_dir if self.logger is not None else self.default_root_dir
         if not getattr(self, "__experiment_dir_broadcasted", False):
@@ -178,14 +176,10 @@
     @property
     def use_amp(self) -> bool:
         return self.precision == 16
-=======
-    def lr_schedulers(self) -> Optional[list]:
-        return self.accelerator.lr_schedulers
 
     @lr_schedulers.setter
     def lr_schedulers(self, new_schedulers: Optional[list]) -> None:
         self.accelerator.lr_schedulers = new_schedulers
->>>>>>> 10839376
 
     @property
     def optimizer_frequencies(self) -> list:
