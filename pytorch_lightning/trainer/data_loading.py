# Copyright The PyTorch Lightning team.
#
# Licensed under the Apache License, Version 2.0 (the "License");
# you may not use this file except in compliance with the License.
# You may obtain a copy of the License at
#
#     http://www.apache.org/licenses/LICENSE-2.0
#
# Unless required by applicable law or agreed to in writing, software
# distributed under the License is distributed on an "AS IS" BASIS,
# WITHOUT WARRANTIES OR CONDITIONS OF ANY KIND, either express or implied.
# See the License for the specific language governing permissions and
# limitations under the License.
import inspect
import multiprocessing
import os
from abc import ABC
from copy import deepcopy
from functools import partial
from typing import Any, Callable, Dict, List, Optional, Tuple, Union

from torch.utils.data import BatchSampler, DataLoader, RandomSampler, SequentialSampler
from torch.utils.data.dataset import IterableDataset
from torch.utils.data.distributed import DistributedSampler

import pytorch_lightning as pl
from pytorch_lightning.accelerators import Accelerator
from pytorch_lightning.overrides.distributed import IndexBatchSamplerWrapper, UnrepeatedDistributedSampler
from pytorch_lightning.trainer.connectors.accelerator_connector import AcceleratorConnector
from pytorch_lightning.trainer.states import RunningStage
from pytorch_lightning.trainer.supporters import CombinedLoader
from pytorch_lightning.utilities import rank_zero_warn
from pytorch_lightning.utilities.apply_func import apply_to_collection
from pytorch_lightning.utilities.auto_restart import (
    _sampler_metadata_collate,
    CaptureIterableDataset,
    FastForwardSampler,
)
from pytorch_lightning.utilities.data import has_iterable_dataset, has_len
from pytorch_lightning.utilities.debugging import InternalDebugger
from pytorch_lightning.utilities.exceptions import MisconfigurationException
from pytorch_lightning.utilities.imports import _fault_tolerant_enabled
from pytorch_lightning.utilities.model_helpers import is_overridden
from pytorch_lightning.utilities.seed import pl_worker_init_function


class TrainerDataLoadingMixin(ABC):

    # this is just a summary on variables used in this abstract class,
    #  the proper values/initialisation should be done in child class
    val_check_interval: float
    tpu_local_core_rank: int
    train_dataloader: DataLoader
    num_training_batches: Union[int, float]
    val_check_batch: float
    val_dataloaders: Optional[List[DataLoader]]
    num_val_batches: List[Union[int, float]]
    test_dataloaders: Optional[List[DataLoader]]
    num_test_batches: List[Union[int, float]]
    limit_train_batches: Union[int, float]
    log_every_n_steps: int
    overfit_batches: Union[int, float]
    distributed_sampler_kwargs: dict
    accelerator: Accelerator
    accelerator_connector: AcceleratorConnector
    dev_debugger: InternalDebugger
    call_hook: Callable

    def _worker_check(self, dataloader: DataLoader, name: str) -> None:
        if not isinstance(dataloader, DataLoader):
            return

        using_spawn = self.accelerator_connector.distributed_backend == "ddp_spawn"
        num_cpus = multiprocessing.cpu_count()

        # ddp_spawn + num_workers > 0 don't mix! tell the user
        if dataloader.num_workers > 0 and using_spawn:
            # checks for the attr persistent_workers available in pytorch >= 1.7
            if hasattr(dataloader, "persistent_workers"):
                if not dataloader.persistent_workers:
                    rank_zero_warn(
                        "num_workers>0, persistent_workers=False, and accelerator=ddp_spawn"
                        " may result in data loading bottlenecks."
                        " Consider setting persistent_workers=True"
                        " (this is a limitation of Python .spawn() and PyTorch)"
                    )
            else:
                rank_zero_warn(
                    "num_workers>0 and accelerator=ddp_spawn do not mix well"
                    " and may result in data loading bottlenecks."
                    " Consider setting accelerator=ddp to use num_workers>0"
                    " (this is a limitation of Python .spawn() and PyTorch)"
                )

        elif dataloader.num_workers == 0 and using_spawn:
            # checks for the attr persistent_workers available in pytorch >= 1.7
            if hasattr(dataloader, "persistent_workers"):
                if not dataloader.persistent_workers:
                    rank_zero_warn(
                        "accelerator=ddp_spawn and num_workers=0 may result in data loading bottlenecks."
                        " Consider setting num_workers>0 and persistent_workers=True"
                    )
            else:
                rank_zero_warn(
                    "accelerator=ddp_spawn and num_workers=0 may result in data loading bottlenecks."
                    " Consider setting accelerator=ddp and set num_workers>0"
                )

        elif dataloader.num_workers <= 2 < num_cpus and not using_spawn:
            rank_zero_warn(
                f"The dataloader, {name}, does not have many workers which may be a bottleneck."
                " Consider increasing the value of the `num_workers` argument`"
                f" (try {num_cpus} which is the number of cpus on this machine)"
                f" in the `DataLoader` init to improve performance."
            )

    def auto_add_worker_init_fn(self, dataloader: DataLoader) -> None:
        if int(os.environ.get("PL_SEED_WORKERS", 0)) and dataloader.worker_init_fn is None:
            dataloader.worker_init_fn = partial(pl_worker_init_function, rank=self.global_rank)

    def auto_add_sampler(self, dataloader: Any, shuffle: bool, mode: Optional[RunningStage] = None) -> Any:
        if isinstance(dataloader, CombinedLoader):
            # apply `auto_add_sampler` on all the collection of loaders
            dataloader.loaders = apply_to_collection(dataloader.loaders, DataLoader, self.auto_add_sampler, shuffle)
            return dataloader

        # don't do anything if it's not a dataloader
        if not isinstance(dataloader, DataLoader):
            return dataloader

        if (
            self.accelerator_connector.replace_sampler_ddp
            and self.accelerator_connector.is_distributed
            and not isinstance(dataloader.sampler, DistributedSampler)
            and not has_iterable_dataset(dataloader)
        ):
            if not isinstance(dataloader.sampler, (SequentialSampler, RandomSampler)):
                raise MisconfigurationException(
                    "You seem to have configured a sampler in your DataLoader. This will be replaced "
                    " by `DistributedSampler` since `replace_sampler_ddp` is True and you are using"
                    " distributed training. Either remove the sampler from your DataLoader or set"
                    " `replace_sampler_ddp`=False if you want to use your custom sampler."
                )
            sampler = self._get_distributed_sampler(dataloader, shuffle, mode=mode)
        else:
            # use current sampler
            sampler = dataloader.sampler

        dataloader = self.replace_sampler(dataloader, sampler, mode=mode)

        return dataloader

    @staticmethod
    def _resolve_batch_sampler(dataloader, sampler, mode: Optional[RunningStage] = None) -> Dict[str, Any]:
        batch_sampler = getattr(dataloader, "batch_sampler")
        is_predicting = mode == RunningStage.PREDICTING
        # checking the batch sampler type is different than PyTorch default.
        if (batch_sampler is not None and type(batch_sampler) is not BatchSampler) or is_predicting:
            batch_sampler = type(batch_sampler)(
                sampler,
                batch_size=batch_sampler.batch_size,
                drop_last=(False if is_predicting else batch_sampler.drop_last),
            )
            if is_predicting:
                batch_sampler = IndexBatchSamplerWrapper(batch_sampler)

            if _fault_tolerant_enabled():
                fast_forward_sampler = batch_sampler = FastForwardSampler(batch_sampler)
                fast_forward_sampler.setup(dataloader_batch_size=1)

            return {
                "sampler": None,
                "shuffle": False,
                "batch_sampler": batch_sampler,
                "batch_size": 1,
                "drop_last": False,
            }

        if _fault_tolerant_enabled():
            fast_forward_sampler = sampler = FastForwardSampler(sampler)
            fast_forward_sampler.setup(dataloader_batch_size=dataloader.batch_size)

        return {"sampler": sampler, "shuffle": False, "batch_sampler": None}

    def replace_sampler(self, dataloader: DataLoader, sampler, mode: Optional[RunningStage] = None) -> DataLoader:
        if not isinstance(dataloader, DataLoader):
            raise ValueError(f"The dataloader {dataloader} needs to subclass `torch.utils.data.DataLoader`")

        # get the dataloader instance attributes
        attrs = {k: v for k, v in vars(dataloader).items() if not k.startswith("_")}
        # not part of `vars`
        attrs["multiprocessing_context"] = dataloader.multiprocessing_context

        # get the dataloader instance `__init__` parameters
        params = dict(inspect.signature(dataloader.__init__).parameters)

        # keep only the params whose default is different to the current attr value
        non_defaults = {name for name, p in params.items() if name in attrs and p.default != attrs[name]}
        # add `dataset` as it might have been replaced with `*args`
        non_defaults.add("dataset")

        # kwargs to re-construct the dataloader
        dl_kwargs = {k: v for k, v in attrs.items() if k in non_defaults}
        dl_kwargs.update(self._resolve_batch_sampler(dataloader, sampler, mode=mode))

        required_args = {
            p.name
            for p in params.values()
            if p.kind in (p.POSITIONAL_ONLY, p.POSITIONAL_OR_KEYWORD)
            and p.default is p.empty
            and p.name not in dl_kwargs
        }
        # the dataloader has required args which we could not extract from the existing attributes
        if required_args:
            required_args = sorted(required_args)
            dataloader_cls_name = dataloader.__class__.__name__
            raise MisconfigurationException(
                f"Trying to inject `DistributedSampler` into the `{dataloader_cls_name}` instance. "
                "This would fail as some of the `__init__` arguments are not available as instance attributes. "
                f"The missing attributes are {required_args}. "
                f"HINT: If you wrote the `{dataloader_cls_name}` class, define `self.missing_arg_name` or "
                "manually add the `DistributedSampler` as: "
                f"`{dataloader_cls_name}(dataset, sampler=DistributedSampler(dataset))`."
            )

        has_variadic_kwargs = any(p.kind is p.VAR_KEYWORD for p in params.values())
        if not has_variadic_kwargs:
            # the dataloader signature does not allow keyword arguments that need to be passed
            missing_kwargs = dl_kwargs.keys() - params.keys()
            if missing_kwargs:
                missing_kwargs = sorted(missing_kwargs)
                dataloader_cls_name = dataloader.__class__.__name__
                raise MisconfigurationException(
                    f"Trying to inject `DistributedSampler` into the `{dataloader_cls_name}` instance. "
                    "This would fail as it doesn't expose all its attributes in the `__init__` signature. "
                    f"The missing arguments are {missing_kwargs}. "
                    f"HINT: If you wrote the `{dataloader_cls_name}` class, add the `__init__` arguments or "
                    "manually add the `DistributedSampler` as: "
                    f"`{dataloader_cls_name}(dataset, sampler=DistributedSampler(dataset))`."
                )

        # wrap the `IterableDataset` into a `CaptureIterableDataset` to record sampler states.
        if _fault_tolerant_enabled() and isinstance(dl_kwargs["dataset"], IterableDataset):
<<<<<<< HEAD
            initial_seed = dl_kwargs["generator"].initial_seed() if dl_kwargs.get("generator") is not None else None
            dl_kwargs["dataset"] = CaptureIterableDataset(dataset=dl_kwargs["dataset"], initial_seed=initial_seed)
=======
            dl_kwargs["dataset"] = CaptureIterableDataset(dataset=dl_kwargs["dataset"])
>>>>>>> d01d8334
            dl_kwargs["sampler"] = None

        if isinstance(dl_kwargs["dataset"], IterableDataset):
            del dl_kwargs["sampler"]
            del dl_kwargs["batch_sampler"]

        dl_cls = type(dataloader)
        dataloader = dl_cls(**dl_kwargs)
        return dataloader

    def _get_distributed_sampler(
        self, dataloader: DataLoader, shuffle: bool, mode: Optional[RunningStage] = None
    ) -> DistributedSampler:
        kwargs = self.distributed_sampler_kwargs
        kwargs["shuffle"] = shuffle and not self.overfit_batches
        kwargs.setdefault("seed", int(os.getenv("PL_GLOBAL_SEED", 0)))
        cls = UnrepeatedDistributedSampler if mode == RunningStage.PREDICTING else DistributedSampler
        sampler = cls(dataloader.dataset, **kwargs)
        return sampler

    def reset_train_dataloader(self, model: "pl.LightningModule") -> None:
        """Resets the train dataloader and initialises required variables
        (number of batches, when to validate, etc.).

        Args:
            model: The current `LightningModule`
        """
        self.train_dataloader = self.request_dataloader(model, "train")

        if self.overfit_batches > 0:
            if hasattr(self.train_dataloader, "sampler") and isinstance(self.train_dataloader.sampler, RandomSampler):
                rank_zero_warn(
                    "You requested to overfit but enabled training dataloader shuffling."
                    " We are turning off the training dataloader shuffling for you."
                )
                self.train_dataloader = self.replace_sampler(
                    self.train_dataloader, SequentialSampler(self.train_dataloader.dataset)
                )

        # debugging
        self.dev_debugger.track_load_dataloader_call("train_dataloader", dataloaders=[self.train_dataloader])

        # automatically add samplers
        self.train_dataloader = apply_to_collection(
            self.train_dataloader, DataLoader, self.auto_add_sampler, shuffle=True
        )

        # check the workers recursively
        apply_to_collection(self.train_dataloader, DataLoader, self._worker_check, "train dataloader")

        # add worker_init_fn for correct seeding in worker processes
        apply_to_collection(self.train_dataloader, DataLoader, self.auto_add_worker_init_fn)

        # add collate_fn to collect metadata for fault tolerant training
        if _fault_tolerant_enabled():
            apply_to_collection(self.train_dataloader, DataLoader, self._add_sampler_metadata_collate)

        # wrap the sequence of train loaders to a CombinedLoader object for computing the num_training_batches
        self.train_dataloader = CombinedLoader(self.train_dataloader, self.data_connector.multiple_trainloader_mode)

        # allow accelerator to modify dataloader
        self.train_dataloader = self.accelerator.on_reset_train_dataloader(self.train_dataloader)

        self.num_training_batches = len(self.train_dataloader) if has_len(self.train_dataloader) else float("inf")

        if isinstance(self.limit_train_batches, int) or self.limit_train_batches == 0.0:
            self.num_training_batches = min(self.num_training_batches, int(self.limit_train_batches))
        elif self.num_training_batches != float("inf"):
            self.num_training_batches = int(self.num_training_batches * self.limit_train_batches)
        elif self.limit_train_batches != 1.0:
            raise MisconfigurationException(
                "When using an IterableDataset for `limit_train_batches`,"
                " `Trainer(limit_train_batches)` must be `0.0`, `1.0` or an int. An int k specifies"
                " `num_training_batches` to use."
            )

        # determine when to check validation
        # if int passed in, val checks that often
        # otherwise, it checks in [0, 1.0] % range of a training epoch
        if isinstance(self.val_check_interval, int):
            self.val_check_batch = self.val_check_interval
            if self.val_check_batch > self.num_training_batches:
                raise ValueError(
                    f"`val_check_interval` ({self.val_check_interval}) must be less than or equal "
                    f"to the number of the training batches ({self.num_training_batches}). "
                    "If you want to disable validation set `limit_val_batches` to 0.0 instead."
                )
        else:
            if not has_len(self.train_dataloader):
                if self.val_check_interval == 1.0:
                    self.val_check_batch = float("inf")
                else:
                    raise MisconfigurationException(
                        "When using an IterableDataset for `train_dataloader`,"
                        " `Trainer(val_check_interval)` must be `1.0` or an int. An int k specifies"
                        " checking validation every k training batches."
                    )
            else:
                self.val_check_batch = int(self.num_training_batches * self.val_check_interval)
                self.val_check_batch = max(1, self.val_check_batch)

        if self.logger and self.num_training_batches < self.log_every_n_steps:
            rank_zero_warn(
                f"The number of training samples ({self.num_training_batches}) is smaller than the logging interval"
                f" Trainer(log_every_n_steps={self.log_every_n_steps}). Set a lower value for log_every_n_steps if"
                f" you want to see logs for the training epoch."
            )

    def _reset_eval_dataloader(
        self, model: "pl.LightningModule", mode: str
    ) -> Tuple[List[Union[int, float]], List[DataLoader]]:
        """Generic method to reset a dataloader for evaluation.

        Args:
            model: The current `LightningModule`
            mode: Either `'val'`, `'test'` or `'predict'`

        Returns:
            Tuple (num_batches, dataloaders)
        """
        # always get the loaders first so we can count how many there are
        loader_name = f"{mode}_dataloader"
        dataloaders = self.request_dataloader(model, mode)

        if not isinstance(dataloaders, list):
            dataloaders = [dataloaders]

        # when overfitting use the training loader as val and test
        # duplicate it the numb of times needed to match the train loaders
        if self.overfit_batches > 0:
            num_loaders = len(dataloaders)
            train_dataloader = self.request_dataloader(model, "train")
            dataloaders = [deepcopy(train_dataloader) for _ in range(num_loaders)]

        self.dev_debugger.track_load_dataloader_call(loader_name, dataloaders=dataloaders)

        for loader_i in range(len(dataloaders)):
            loader = dataloaders[loader_i]

            # shuffling in val and test set is bad practice
            modes = ("val", "test", "predict")
            if mode in modes and hasattr(loader, "sampler") and isinstance(loader.sampler, RandomSampler):

                # when overfitting, the dataloader should not have sampler
                if self.overfit_batches > 0 and mode != "predict":
                    rank_zero_warn(
                        "You requested to overfit but enabled val/test dataloader shuffling."
                        " We are turning it off for you."
                    )
                    dataloaders[loader_i] = self.replace_sampler(loader, SequentialSampler(loader.dataset))

                else:
                    rank_zero_warn(
                        f"Your {mode}_dataloader has `shuffle=True`, it is best practice to turn"
                        " this off for val/test/predict dataloaders."
                    )

        if any(dl is None for dl in dataloaders):
            rank_zero_warn("One of given dataloaders is None and it will be skipped.")

        # add samplers
        dataloaders = [
            self.auto_add_sampler(dl, shuffle=False, mode=self.state.stage) for dl in dataloaders if dl is not None
        ]

        # add worker_init_fn for correct seeding in worker processes
        apply_to_collection(dataloaders, dtype=DataLoader, function=self.auto_add_worker_init_fn)

        # allow accelerator to modify dataloader
        hook_name = f"on_reset_{mode}_dataloader"
        dataloaders = getattr(self.accelerator, hook_name)(dataloaders)

        loader_num_batches = []

        # determine number of batches
        # datasets could be none, 1 or 2+
        if len(dataloaders) != 0:
            for i, dataloader in enumerate(dataloaders):
                num_batches = len(dataloader) if has_len(dataloader) else float("inf")
                self._worker_check(dataloader, f"{mode} dataloader {i}")

                # percent or num_steps
                limit_eval_batches = getattr(self, f"limit_{mode}_batches")

                # limit num batches either as a percent or num steps
                if isinstance(limit_eval_batches, int) or limit_eval_batches == 0.0:
                    num_batches = min(num_batches, int(limit_eval_batches))
                elif num_batches != float("inf"):
                    num_batches = int(num_batches * limit_eval_batches)
                elif limit_eval_batches != 1.0:
                    raise MisconfigurationException(
                        "When using an IterableDataset for `limit_{mode}_batches`,"
                        f" `Trainer(limit_{mode}_batches)` must be `0.0`, `1.0` or an int. An int k specifies"
                        f" `num_{mode}_batches` to use."
                    )

                if num_batches == 0 and limit_eval_batches > 0.0 and isinstance(limit_eval_batches, float):
                    min_pct = 1.0 / len(dataloader)
                    raise MisconfigurationException(
                        f"you requested to check {limit_eval_batches} of the {mode} dataloader but"
                        f" {limit_eval_batches}*{num_batches} < 1. Please increase the limit_{mode}_batches."
                        f" Try at least limit_{mode}_batches={min_pct}"
                    )

                loader_num_batches.append(num_batches)

        return loader_num_batches, dataloaders

    def reset_val_dataloader(self, model: "pl.LightningModule") -> None:
        """Resets the validation dataloader and determines the number of batches.

        Args:
            model: The current `LightningModule`
        """
        has_loader = is_overridden("val_dataloader", model)
        has_step = is_overridden("validation_step", model)
        if has_loader and has_step:
            self.num_val_batches, self.val_dataloaders = self._reset_eval_dataloader(model, "val")

    def reset_test_dataloader(self, model) -> None:
        """Resets the test dataloader and determines the number of batches.

        Args:
            model: The current `LightningModule`
        """
        has_loader = is_overridden("test_dataloader", model)
        has_step = is_overridden("test_step", model)
        if has_loader and has_step:
            self.num_test_batches, self.test_dataloaders = self._reset_eval_dataloader(model, "test")

    def reset_predict_dataloader(self, model) -> None:
        """Resets the predict dataloader and determines the number of batches.

        Args:
            model: The current `LightningModule`
        """
        has_loader = is_overridden("predict_dataloader", model)
        if has_loader:
            self.num_predict_batches, self.predict_dataloaders = self._reset_eval_dataloader(model, "predict")

    def reset_train_val_dataloaders(self, model) -> None:
        """
        Resets train and val dataloaders if none are attached to the trainer.

        The val dataloader must be initialized before training loop starts, as the training loop
        inspects the val dataloader to determine whether to run the evaluation loop.
        """
        if self.train_dataloader is None:
            self.reset_train_dataloader(model)

        if self.val_dataloaders is None:
            self.reset_val_dataloader(model)

    def request_dataloader(self, model: "pl.LightningModule", stage: str) -> Union[DataLoader, List[DataLoader]]:
        """Handles downloading data in the GPU or TPU case.

        Returns:
            The dataloader
        """
        self.call_hook(f"on_{stage}_dataloader")
        dataloader = getattr(model, f"{stage}_dataloader")()
        if isinstance(dataloader, tuple):
            dataloader = list(dataloader)
        self.accelerator.barrier("get_dataloaders")
        return dataloader

    @staticmethod
    def _add_sampler_metadata_collate(dataloader: DataLoader) -> None:
        """
        Wrap default collate function to retrive ``FastForwardSampler`` state dict when fault tolerant is enabled.
        """
        dataloader.collate_fn = partial(
            _sampler_metadata_collate, dataset=dataloader.dataset, default_collate=dataloader.collate_fn
        )<|MERGE_RESOLUTION|>--- conflicted
+++ resolved
@@ -241,12 +241,7 @@
 
         # wrap the `IterableDataset` into a `CaptureIterableDataset` to record sampler states.
         if _fault_tolerant_enabled() and isinstance(dl_kwargs["dataset"], IterableDataset):
-<<<<<<< HEAD
-            initial_seed = dl_kwargs["generator"].initial_seed() if dl_kwargs.get("generator") is not None else None
-            dl_kwargs["dataset"] = CaptureIterableDataset(dataset=dl_kwargs["dataset"], initial_seed=initial_seed)
-=======
             dl_kwargs["dataset"] = CaptureIterableDataset(dataset=dl_kwargs["dataset"])
->>>>>>> d01d8334
             dl_kwargs["sampler"] = None
 
         if isinstance(dl_kwargs["dataset"], IterableDataset):
