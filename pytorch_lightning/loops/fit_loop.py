# Copyright The PyTorch Lightning team.
#
# Licensed under the Apache License, Version 2.0 (the "License");
# you may not use this file except in compliance with the License.
# You may obtain a copy of the License at
#
#     http://www.apache.org/licenses/LICENSE-2.0
#
# Unless required by applicable law or agreed to in writing, software
# distributed under the License is distributed on an "AS IS" BASIS,
# WITHOUT WARRANTIES OR CONDITIONS OF ANY KIND, either express or implied.
# See the License for the specific language governing permissions and
# limitations under the License.

import logging
from contextlib import suppress
from typing import Any, Optional

import pytorch_lightning as pl
from pytorch_lightning.loops import Loop
from pytorch_lightning.loops.epoch import TrainingEpochLoop
from pytorch_lightning.trainer.connectors.logger_connector.result import ResultCollection
from pytorch_lightning.trainer.progress import FitLoopProgress
from pytorch_lightning.trainer.supporters import TensorRunningAccum
from pytorch_lightning.utilities import rank_zero_info

log = logging.getLogger(__name__)


class FitLoop(Loop):
    """This Loop iterates over the epochs to run the training

    Args:
        min_epochs: The minimum number of epochs
        max_epochs: The maximum number of epochs
        min_steps: The minimum number of steps
        max_steps: The maximum number of epoch

    .. note::
        If neither the minimum epochs nor steps are specified the minimum number of epochs is set to 1
        and if neither the maximum steps nor epochs are specified, the maximum epochs are set to 1000.
    """

    def __init__(
        self,
        min_epochs: Optional[int] = None,
        max_epochs: Optional[int] = None,
        min_steps: Optional[int] = None,
        max_steps: Optional[int] = None
    ):
        super().__init__()
        self.max_epochs = 1000 if (max_epochs is None and max_steps is None) else max_epochs
        self.min_epochs = 1 if (min_epochs is None and min_steps is None) else min_epochs
        self.epoch_loop = TrainingEpochLoop(min_steps, max_steps)
<<<<<<< HEAD
        self.val_loop = EvaluationLoop()
        self._progress: Optional[FitLoopProgress] = None
=======
>>>>>>> 571a810a

    @property
    def results(self) -> ResultCollection:
        return self.epoch_loop.results

    @property
    def current_epoch(self) -> int:
        """Return the current epoch"""
        return self.iteration_count

    @current_epoch.setter
    def current_epoch(self, value: int) -> None:
        """Setter for the current epoch"""
        self.iteration_count = value

    @property
    def global_step(self) -> int:
        """Returns the global step"""
        return self.epoch_loop.global_step

    @global_step.setter
    def global_step(self, value: int) -> None:
        """Sets the global step (forwards to epoch_loop)"""
        self.epoch_loop.global_step = value

    @property
    def total_batch_idx(self) -> int:
        """Returns the total number of batches already run (across all epochs)"""
        return self.epoch_loop.total_batch_idx

    @property
    def batch_idx(self) -> int:
        """Returns the number of batches already run within this epoch"""
        return self.epoch_loop.iteration_count

    @property
    def split_idx(self) -> int:
        """Returns the index of the current batch split (within the current batch) for bptt"""
        return self.epoch_loop.split_idx

    @property
    def min_steps(self) -> int:
        # TODO(@justusschock): Why aren't we using the attribute in this class?
        """Returns the minimum numnber of steps to run"""
        return self.epoch_loop.min_steps

    @property
    def max_steps(self) -> int:
        """Returns the maximum number of steps to run"""
        return self.epoch_loop.max_steps

    @max_steps.setter
    def max_steps(self, value: int) -> None:
        """Sets the maximum number of steps (forwards to epoch_loop)"""
        # TODO(@awaelchli): This setter is required by debugging connector (fast dev run), should be avoided
        self.epoch_loop.max_steps = value

    @property
    def total_epoch_completed(self) -> int:
        """Returns the total number of epoch completed"""
        return self.progress.train.epoch.total.completed

    @property
    def total_optimizer_step_completed(self) -> int:
        """Returns the total number of optimizer step completed"""
        return self.progress.train.epoch.optimization.optimizer.total.completed

    @property
    def running_loss(self) -> TensorRunningAccum:
        """Returns the running loss"""
        return self.epoch_loop.batch_loop.running_loss

    @property
    def _skip_backward(self) -> bool:
        """ Determines whether the loop will skip backward during automatic optimization. """
        return self.epoch_loop.batch_loop._skip_backward

    @_skip_backward.setter
    def _skip_backward(self, value: bool) -> None:
        """ Determines whether the loop will skip backward during automatic optimization. """
        self.epoch_loop.batch_loop._skip_backward = value

    @property
    def done(self) -> bool:
        """Evaluates when to leave the loop.

        Returns True if trainer.should_stop was set (e.g. by early stopping)
        or if the maximum number of steps or epochs is reached.
        """
        # TODO(@awaelchli): Move track steps inside training loop and move part of these condition inside training loop
        stop_steps = self.max_steps is not None and self.total_optimizer_step_completed >= self.max_steps
        stop_epochs = self.max_epochs is not None and self.total_epoch_completed >= self.max_epochs

        should_stop = False
        if self.trainer.should_stop:
            # early stopping
            met_min_epochs = self.total_epoch_completed >= self.min_epochs if self.min_epochs else True
            met_min_steps = self.total_optimizer_step_completed >= self.min_steps if self.min_steps else True
            if met_min_epochs and met_min_steps:
                should_stop = True
            else:
                log.info(
                    'Trainer was signaled to stop but required minimum epochs'
                    f' ({self.min_epochs}) or minimum steps ({self.min_steps}) has'
                    ' not been met. Training will continue...'
                )
        self.trainer.should_stop = should_stop

        return stop_steps or should_stop or stop_epochs

    @property
    def skip(self) -> bool:
        """Whether we should skip the training and immediately return from the call to :meth:`run`."""
        return self.done or self.trainer.num_training_batches == 0

    def connect(self, trainer: 'pl.Trainer', *args: Any, **kwargs: Any) -> None:
        """Connects the loop with necessary arguments like the trainer"""
        super().connect(trainer, *args, **kwargs)
        self.epoch_loop.connect(trainer)

    def reset(self) -> None:
        """Resets the internal state of this loop"""

    @property
    def progress(self) -> FitLoopProgress:
        if not self._progress:
            self._progress = FitLoopProgress(train=self.epoch_loop.progress, val=self.val_loop.progress)
        return self._progress

    @progress.setter
    def progress(self, progress: FitLoopProgress) -> None:
        if progress:
            self._progress = progress
            self.epoch_loop.progress = progress.train
            self.val_loop.progress = progress.val

    def on_run_start(self) -> None:
        """Calls the ``on_train_start`` hook."""

        # reset current epoch counter to 0
        self.progress.train.epoch.current.reset()

        self.results.to(device=self.trainer.lightning_module.device)
        self.trainer.call_hook("on_train_start")

    def on_advance_start(self) -> None:
        """Prepares the dataloader for training and calls the hooks ``on_epoch_start`` and ``on_train_epoch_start``"""
        model = self.trainer.lightning_module

        # reset train dataloader
        if self.current_epoch != 0 and self.trainer.reload_dataloaders_every_epoch:
            self.trainer.reset_train_dataloader(model)

        # TODO: specify the possible exception
        with suppress(Exception):
            # set seed for distributed sampler (enables shuffling for each epoch)
            self.trainer.train_dataloader.sampler.set_epoch(self.current_epoch)

        # changing gradient according accumulation_scheduler
        self.trainer.accumulation_scheduler.on_train_epoch_start(self.trainer, self.trainer.lightning_module)

        # stores accumulated grad fractions per batch
        self.epoch_loop.batch_loop.accumulated_loss = TensorRunningAccum(
            window_length=self.trainer.accumulate_grad_batches
        )

    def advance(self) -> None:
        """Runs one whole epoch."""
        train_dataloader = self.trainer.accelerator.process_dataloader(self.trainer.train_dataloader)
        train_dataloader = self.trainer.data_connector.get_profiled_train_dataloader(train_dataloader)

        with self.trainer.profiler.profile("run_training_epoch"):
            # run train epoch
            epoch_output = self.epoch_loop.run(train_dataloader)

            if epoch_output is None:
                return

            # the global step is manually decreased here due to backwards compatibility with existing loggers
            # as they expect that the same step is used when logging epoch end metrics even when the batch loop has
            # finished. this means the attribute does not exactly track the number of optimizer steps applied.
            # TODO(@carmocca): deprecate and rename so users don't get confused
            self.global_step -= 1
            # log epoch metrics
            self.trainer.logger_connector.update_train_epoch_metrics()
            self.global_step += 1

    def on_advance_end(self) -> None:
        """Updates the LR schedulers and does some internal bookkeeping"""
        if self.epoch_loop.batches_seen == 0:
            return

        self.epoch_loop.update_lr_schedulers('epoch', update_plateau_schedulers=True)

        did_train_only = self.trainer.disable_validation or self.trainer.evaluation_loop.skip
        if did_train_only:
            self.global_step -= 1
            self._check_checkpoint_callback(True)
            self.global_step += 1

    def on_run_end(self) -> None:
        """Runs teardown logic and calls the ``on_train_end`` hook"""
        # NOTE: the iteration_count/current_epoch is already incremented
        # Lightning today does not increment the current epoch at the last epoch run in Trainer.fit
        # To simulate that current behavior, we decrement here.
        # TODO: must be fixed by https://github.com/PyTorchLightning/pytorch-lightning/issues/5007
        self.current_epoch -= 1

        # trigger checkpoint check. need to temporarily decrease the global step to avoid saving duplicates
        # when a checkpoint was saved at the last step
        self.epoch_loop.global_step -= 1
        # TODO: see discussion/rework https://github.com/PyTorchLightning/pytorch-lightning/issues/7406
        self._check_checkpoint_callback(should_update=True, is_last=True)
        self.epoch_loop.global_step += 1

        # hook
        self.trainer.call_hook("on_train_end")

        # todo: TPU 8 cores hangs in flush with TensorBoard. Might do for all loggers.
        # It might be related to xla tensors blocked when moving the cpu
        # kill loggers
        if self.trainer.logger is not None:
            self.trainer.logger.finalize("success")

        # summarize profile results
        self.trainer.profiler.describe()

        # give accelerators a chance to finish
        self.trainer.accelerator.on_train_end()

        # reset bookkeeping
        self.trainer._running_stage = None

    def should_accumulate(self) -> bool:
        """Whether the gradients should be accumulated"""
        return self.epoch_loop.batch_loop.should_accumulate()

    def _check_checkpoint_callback(self, should_update: bool, is_last: bool = False):
        """Checks if checkpointing needs to be done"""
        # TODO: bake this logic into the ModelCheckpoint callback
        if should_update and self.trainer.checkpoint_connector.has_trained:
            callbacks = self.trainer.checkpoint_callbacks

            if is_last and any(cb.save_last and cb.verbose for cb in callbacks):
                rank_zero_info("Saving latest checkpoint...")

            model = self.trainer.lightning_module

            for cb in callbacks:
                cb.on_validation_end(self.trainer, model)<|MERGE_RESOLUTION|>--- conflicted
+++ resolved
@@ -52,11 +52,7 @@
         self.max_epochs = 1000 if (max_epochs is None and max_steps is None) else max_epochs
         self.min_epochs = 1 if (min_epochs is None and min_steps is None) else min_epochs
         self.epoch_loop = TrainingEpochLoop(min_steps, max_steps)
-<<<<<<< HEAD
-        self.val_loop = EvaluationLoop()
         self._progress: Optional[FitLoopProgress] = None
-=======
->>>>>>> 571a810a
 
     @property
     def results(self) -> ResultCollection:
@@ -117,12 +113,12 @@
     @property
     def total_epoch_completed(self) -> int:
         """Returns the total number of epoch completed"""
-        return self.progress.train.epoch.total.completed
+        return self.progress.epoch.total.completed
 
     @property
     def total_optimizer_step_completed(self) -> int:
         """Returns the total number of optimizer step completed"""
-        return self.progress.train.epoch.optimization.optimizer.total.completed
+        return self.progress.epoch.optim.optimizer.step.total.completed
 
     @property
     def running_loss(self) -> TensorRunningAccum:
@@ -183,21 +179,20 @@
     @property
     def progress(self) -> FitLoopProgress:
         if not self._progress:
-            self._progress = FitLoopProgress(train=self.epoch_loop.progress, val=self.val_loop.progress)
+            self._progress = FitLoopProgress(epoch=self.epoch_loop.progress)
         return self._progress
 
     @progress.setter
     def progress(self, progress: FitLoopProgress) -> None:
         if progress:
             self._progress = progress
-            self.epoch_loop.progress = progress.train
-            self.val_loop.progress = progress.val
+            self.epoch_loop.progress = progress.epoch
 
     def on_run_start(self) -> None:
         """Calls the ``on_train_start`` hook."""
 
         # reset current epoch counter to 0
-        self.progress.train.epoch.current.reset()
+        self.progress.epoch.current.reset()
 
         self.results.to(device=self.trainer.lightning_module.device)
         self.trainer.call_hook("on_train_start")
