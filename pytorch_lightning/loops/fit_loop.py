--- conflicted
+++ resolved
@@ -264,12 +264,8 @@
 
     def on_save_checkpoint(self) -> Dict:
         state_dict = super().on_save_checkpoint()
-<<<<<<< HEAD
-        # FIXME(@tchaton) Should pass has_completed=True when iterator is exhausted ?
         print("hang 1")
-=======
         # TODO: update has_completed to its proper value
->>>>>>> 28465262
         state_dict["dataloader_state_dict"] = self.trainer.train_dataloader.state_dict(has_completed=False)
         print("hang 2")
         return state_dict
