--- conflicted
+++ resolved
@@ -441,26 +441,15 @@
         return self.training_type_plugin.results
 
     @contextlib.contextmanager
-<<<<<<< HEAD
-    def model_parallel_context(self) -> Generator:
-        """
-        Provide hook to create modules in a parallel aware context. This is useful for when we'd like to
-        shard the model instantly, which is useful for extremely large models which can save memory and
-=======
     def model_sharded_context(self) -> Generator:
         """
         Provide hook to create modules in a distributed aware context. This is useful for when we'd like to
         shard the model instantly - useful for extremely large models. Can save memory and
->>>>>>> f79a13e4
         initialization time.
 
         Returns: Model parallel context.
         """
-<<<<<<< HEAD
-        with self.training_type_plugin.model_parallel_context():
-=======
         with self.training_type_plugin.model_sharded_context():
->>>>>>> f79a13e4
             yield
 
     # todo: remove in v1.5
@@ -491,10 +480,6 @@
         )
         self.setup_precision_plugin(plugin)
 
-<<<<<<< HEAD
-    @property
-    def call_model_parallel_setup_hook(self) -> bool:
-=======
     def save_checkpoint(self, checkpoint: Dict[str, Any], filepath) -> None:
         """Save model/training states as a checkpoint file through state-dump and file-write.
 
@@ -506,20 +491,11 @@
 
     @property
     def call_configure_sharded_model_hook(self) -> bool:
->>>>>>> f79a13e4
         """
         Allow model parallel hook to be called in suitable environments determined by the training type plugin.
         This is useful for when we want to shard the model once within fit.
         Returns: True if we want to call the model parallel setup hook.
         """
-<<<<<<< HEAD
-        return self.training_type_plugin.call_model_parallel_setup_hook
-
-    @call_model_parallel_setup_hook.setter
-    def call_model_parallel_setup_hook(self, mode: bool) -> None:
-        if isinstance(mode, bool):
-            self.training_type_plugin.call_model_parallel_setup_hook = mode
-=======
         return self.training_type_plugin.call_configure_sharded_model_hook
 
     @call_configure_sharded_model_hook.setter
@@ -534,5 +510,4 @@
         However this may break certain precision plugins such as APEX which require optimizers to be set.
         Returns: If True, delay setup optimizers till pre_dispatch, else call within setup.
         """
-        return self.training_type_plugin.setup_optimizers_in_pre_dispatch
->>>>>>> f79a13e4
+        return self.training_type_plugin.setup_optimizers_in_pre_dispatch